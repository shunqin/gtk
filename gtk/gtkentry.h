--- conflicted
+++ resolved
@@ -305,32 +305,11 @@
 GdkWindow*   gtk_entry_get_icon_window                   (GtkEntry             *entry,
                                                           GtkEntryIconPosition  icon_pos);
 
-<<<<<<< HEAD
 gboolean    gtk_entry_im_context_filter_keypress         (GtkEntry             *entry,
                                                           GdkEventKey          *event);
 void        gtk_entry_reset_im_context                   (GtkEntry             *entry);
 
 
-/* Deprecated compatibility functions
- */
-
-#ifndef GTK_DISABLE_DEPRECATED
-GtkWidget* gtk_entry_new_with_max_length	(gint           max);
-void       gtk_entry_append_text    		(GtkEntry      *entry,
-						 const gchar   *text);
-void       gtk_entry_prepend_text   		(GtkEntry      *entry,
-						 const gchar   *text);
-void       gtk_entry_set_position   		(GtkEntry      *entry,
-						 gint           position);
-void       gtk_entry_select_region  		(GtkEntry      *entry,
-						 gint           start,
-						 gint           end);
-void       gtk_entry_set_editable   		(GtkEntry      *entry,
-						 gboolean       editable);
-#endif /* GTK_DISABLE_DEPRECATED */
-
-=======
->>>>>>> 0de86013
 G_END_DECLS
 
 #endif /* __GTK_ENTRY_H__ */