--- conflicted
+++ resolved
@@ -1770,11 +1770,7 @@
   GtkScrolledWindow *scrolled_window;
   GtkRequisition hscrollbar_requisition;
   GtkRequisition vscrollbar_requisition;
-<<<<<<< HEAD
-=======
-  GtkRequisition minimum_req, natural_req;
   GtkStyle *style;
->>>>>>> 67194ed7
   GtkWidget *child;
   gint min_width, nat_width;
   gint min_child_size, nat_child_size;
@@ -1844,31 +1840,9 @@
 
   if (scrolled_window->shadow_type != GTK_SHADOW_NONE)
     {
-<<<<<<< HEAD
-      min_width += 2 * GTK_WIDGET (widget)->style->xthickness;
-      nat_width += 2 * GTK_WIDGET (widget)->style->xthickness;
-=======
       style = gtk_widget_get_style (GTK_WIDGET (widget));
-      minimum_req.width += 2 * style->xthickness;
-      minimum_req.height += 2 * style->ythickness;
-      natural_req.width += 2 * style->xthickness;
-      natural_req.height += 2 * style->ythickness;
-    }
-
-  if (orientation == GTK_ORIENTATION_HORIZONTAL)
-    {
-      if (minimum_size)
-	*minimum_size = minimum_req.width;
-      if (natural_size)
-	*natural_size = natural_req.width;
-    }
-  else
-    {
-      if (minimum_size)
-	*minimum_size = minimum_req.height;
-      if (natural_size)
-	*natural_size = natural_req.height;
->>>>>>> 67194ed7
+      min_width += 2 * style->xthickness;
+      nat_width += 2 * style->xthickness;
     }
 
   if (minimum_size)
@@ -1886,6 +1860,7 @@
   GtkRequisition hscrollbar_requisition;
   GtkRequisition vscrollbar_requisition;
   GtkWidget *child;
+  GtkStyle *style;
   gint min_height, nat_height;
   gint min_child_size, nat_child_size;
   gint extra_height, border_width;
@@ -1954,8 +1929,9 @@
 
   if (scrolled_window->shadow_type != GTK_SHADOW_NONE)
     {
-      min_height += 2 * GTK_WIDGET (widget)->style->ythickness;
-      nat_height += 2 * GTK_WIDGET (widget)->style->ythickness;
+      style = gtk_widget_get_style (GTK_WIDGET (widget));
+      min_height += 2 * style->ythickness;
+      nat_height += 2 * style->ythickness;
     }
 
   if (minimum_size)
